name = "QGDipoles"
uuid = "192f05a4-068c-458e-9e9e-a50cd96b7215"
authors = ["Matthew Crowe"]
version = "1.0.0-DEV"

[deps]
FFTW = "7a1cc6ca-52ef-59f5-83cd-3a7055c09341"
Jacobi = "83f21c0b-4282-5fbc-9e3f-f6da3d2e584c"
LinearAlgebra = "37e2e46d-f89d-539d-b4ee-838fcccc9c8e"
NLsolve = "2774e3e8-f4cf-5e23-947b-6d7e65073b56"
QuadGK = "1fd47b50-473d-5c70-9696-f719f8f3bcdc"
SpecialFunctions = "276daf66-3868-5448-9aa4-cd146d93841b"

[compat]
<<<<<<< HEAD
FFTW = "1"
=======
Jacobi = "0.7"
NLsolve = "4"
SpecialFunctions = "2"
>>>>>>> 2f8f6276
julia = "1.10"

[extras]
Test = "8dfed614-e22c-5e08-85e1-65c5234f0b40"

[targets]
test = ["Test"]<|MERGE_RESOLUTION|>--- conflicted
+++ resolved
@@ -12,13 +12,10 @@
 SpecialFunctions = "276daf66-3868-5448-9aa4-cd146d93841b"
 
 [compat]
-<<<<<<< HEAD
 FFTW = "1"
-=======
 Jacobi = "0.7"
 NLsolve = "4"
 SpecialFunctions = "2"
->>>>>>> 2f8f6276
 julia = "1.10"
 
 [extras]
