--- conflicted
+++ resolved
@@ -113,14 +113,9 @@
     if length(Lx) == 2
 
         x₀ = Lx[1]
-        Lx = Lx[2]
-
-<<<<<<< HEAD
+        Lx = Lx[2] - Lx[1]
+
     else
-=======
-		x₀ = Lx[1]
-		Lx = Lx[2] - Lx[1]
->>>>>>> 726e0af0
 
         x₀ = -Lx / 2
 
@@ -128,15 +123,8 @@
 
     if length(Ly) == 2
 
-<<<<<<< HEAD
         y₀ = Ly[1]
-        Ly = Ly[2]
-=======
-	if length(Ly) == 2
-	
-		y₀ = Ly[1]
-		Ly = Ly[2] - Ly[1]
->>>>>>> 726e0af0
+        Ly = Ly[2] - Ly[1]
 
     else
 
